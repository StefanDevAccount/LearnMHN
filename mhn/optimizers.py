--- conflicted
+++ resolved
@@ -5,17 +5,9 @@
 
 from __future__ import annotations
 
-<<<<<<< HEAD
-from .ssr.learn_MHN import learn_MHN, reg_state_space_restriction_score, reg_state_space_restriction_gradient
-from .ssr.learn_MHN import reg_approximate_score, reg_approximate_gradient
-from .model import MHN
-
-from .ssr.state_storage import State_storage
-=======
 import warnings
 from enum import Enum
 import abc
->>>>>>> ceb4213c
 
 import numpy as np
 import pandas as pd
@@ -93,27 +85,6 @@
         self.__custom_callback = callback
         return self
 
-<<<<<<< HEAD
-    def set_score_and_gradient_function(self, score_func, gradient_func):
-        if not hasattr(score_func, '__call__') or not hasattr(gradient_func, '__call__'):
-            raise ValueError(
-                "score_func and gradient_func have to be functions!")
-        self.__score_func = score_func
-        self.__grad_func = gradient_func
-        return self
-
-    def use_state_space_restriction(self):
-        self.__score_func = reg_state_space_restriction_score
-        self.__grad_func = reg_state_space_restriction_gradient
-        return self
-
-    def use_approximate_gradient(self):
-        self.__score_func = reg_approximate_score
-        self.__grad_func = reg_approximate_gradient
-        return self
-
-=======
->>>>>>> ceb4213c
     def save_progress(self, steps: int = -1, always_new_file: bool = False, filename: str = 'theta_backup.npy'):
         """
         If you want to regularly save the progress during training, you can use this function and define the number
@@ -176,17 +147,6 @@
         else:
             callback_func = self.__total_callback_func
 
-<<<<<<< HEAD
-        result = learn_MHN(self.__data, self.__init, lam, maxit, trace, reltol,
-                           round_result, callback_func, self.__score_func, self.__grad_func)
-
-        self.__backup_current_step = None
-        self.__result = MHN(
-            log_theta=result.x,
-            meta={
-                "lambda": lam,
-                "init": self.__init,
-=======
         score_func = reg_optim.build_regularized_score_func(self._gradient_and_score_func)
         gradient_func = reg_optim.build_regularized_gradient_func(self._gradient_and_score_func)
 
@@ -201,7 +161,6 @@
             meta={
                 "lambda": lam,
                 "init": self.__init_theta,
->>>>>>> ceb4213c
                 "maxit": maxit,
                 "reltol": reltol,
                 "score": result.fun,
@@ -222,10 +181,6 @@
         return self.__result
 
     @property
-<<<<<<< HEAD
-    def bin_datamatrix(self):
-        return self.__bin_datamatrix
-=======
     @abc.abstractmethod
     def training_data(self):
         """
@@ -429,5 +384,4 @@
         """
         This property returns all the data given to this optimizer to train a new MHN.
         """
-        return self._bin_datamatrix, self._state_ages
->>>>>>> ceb4213c
+        return self._bin_datamatrix, self._state_ages